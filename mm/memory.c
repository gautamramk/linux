--- conflicted
+++ resolved
@@ -3702,18 +3702,13 @@
 
 		barrier();
 		if (pmd_trans_huge(orig_pmd)) {
-<<<<<<< HEAD
 			unsigned int dirty = flags & FAULT_FLAG_WRITE;
 
-			if (dirty && !pmd_write(orig_pmd) &&
-			    !pmd_trans_splitting(orig_pmd)) {
-=======
-			if (pmd_numa(*pmd))
+			if (pmd_numa(orig_pmd))
 				return do_huge_pmd_numa_page(mm, vma, address,
 							     orig_pmd, pmd);
 
-			if ((flags & FAULT_FLAG_WRITE) && !pmd_write(orig_pmd)) {
->>>>>>> 4fc3f1d6
+			if (dirty && !pmd_write(orig_pmd)) {
 				ret = do_huge_pmd_wp_page(mm, vma, address, pmd,
 							  orig_pmd);
 				/*
