/*
 * Copyright (C) 2011 Samsung Electronics Co.Ltd
 * Authors:
 * Seung-Woo Kim <sw0312.kim@samsung.com>
 *	Inki Dae <inki.dae@samsung.com>
 *	Joonyoung Shim <jy0922.shim@samsung.com>
 *
 * Based on drivers/media/video/s5p-tv/mixer_reg.c
 *
 * This program is free software; you can redistribute  it and/or modify it
 * under  the terms of  the GNU General  Public License as published by the
 * Free Software Foundation;  either version 2 of the  License, or (at your
 * option) any later version.
 *
 */

#include <drm/drmP.h>

#include "regs-mixer.h"
#include "regs-vp.h"

#include <linux/kernel.h>
#include <linux/spinlock.h>
#include <linux/wait.h>
#include <linux/i2c.h>
#include <linux/platform_device.h>
#include <linux/interrupt.h>
#include <linux/irq.h>
#include <linux/delay.h>
#include <linux/pm_runtime.h>
#include <linux/clk.h>
#include <linux/regulator/consumer.h>
#include <linux/of.h>
#include <linux/component.h>

#include <drm/exynos_drm.h>

#include "exynos_drm_drv.h"
#include "exynos_drm_crtc.h"
#include "exynos_drm_plane.h"
#include "exynos_drm_iommu.h"
#include "exynos_mixer.h"

#define MIXER_WIN_NR		3
#define MIXER_DEFAULT_WIN	0

/* The pixelformats that are natively supported by the mixer. */
#define MXR_FORMAT_RGB565	4
#define MXR_FORMAT_ARGB1555	5
#define MXR_FORMAT_ARGB4444	6
#define MXR_FORMAT_ARGB8888	7

struct mixer_resources {
	int			irq;
	void __iomem		*mixer_regs;
	void __iomem		*vp_regs;
	spinlock_t		reg_slock;
	struct clk		*mixer;
	struct clk		*vp;
	struct clk		*hdmi;
	struct clk		*sclk_mixer;
	struct clk		*sclk_hdmi;
	struct clk		*mout_mixer;
};

enum mixer_version_id {
	MXR_VER_0_0_0_16,
	MXR_VER_16_0_33_0,
	MXR_VER_128_0_0_184,
};

enum mixer_flag_bits {
	MXR_BIT_POWERED,
	MXR_BIT_VSYNC,
};

struct mixer_context {
	struct platform_device *pdev;
	struct device		*dev;
	struct drm_device	*drm_dev;
	struct exynos_drm_crtc	*crtc;
	struct exynos_drm_plane	planes[MIXER_WIN_NR];
	int			pipe;
	unsigned long		flags;
	bool			interlace;
	bool			vp_enabled;
	bool			has_sclk;

	struct mixer_resources	mixer_res;
	enum mixer_version_id	mxr_ver;
	wait_queue_head_t	wait_vsync_queue;
	atomic_t		wait_vsync_event;
};

struct mixer_drv_data {
	enum mixer_version_id	version;
	bool					is_vp_enabled;
	bool					has_sclk;
};

static const u8 filter_y_horiz_tap8[] = {
	0,	-1,	-1,	-1,	-1,	-1,	-1,	-1,
	-1,	-1,	-1,	-1,	-1,	0,	0,	0,
	0,	2,	4,	5,	6,	6,	6,	6,
	6,	5,	5,	4,	3,	2,	1,	1,
	0,	-6,	-12,	-16,	-18,	-20,	-21,	-20,
	-20,	-18,	-16,	-13,	-10,	-8,	-5,	-2,
	127,	126,	125,	121,	114,	107,	99,	89,
	79,	68,	57,	46,	35,	25,	16,	8,
};

static const u8 filter_y_vert_tap4[] = {
	0,	-3,	-6,	-8,	-8,	-8,	-8,	-7,
	-6,	-5,	-4,	-3,	-2,	-1,	-1,	0,
	127,	126,	124,	118,	111,	102,	92,	81,
	70,	59,	48,	37,	27,	19,	11,	5,
	0,	5,	11,	19,	27,	37,	48,	59,
	70,	81,	92,	102,	111,	118,	124,	126,
	0,	0,	-1,	-1,	-2,	-3,	-4,	-5,
	-6,	-7,	-8,	-8,	-8,	-8,	-6,	-3,
};

static const u8 filter_cr_horiz_tap4[] = {
	0,	-3,	-6,	-8,	-8,	-8,	-8,	-7,
	-6,	-5,	-4,	-3,	-2,	-1,	-1,	0,
	127,	126,	124,	118,	111,	102,	92,	81,
	70,	59,	48,	37,	27,	19,	11,	5,
};

static inline u32 vp_reg_read(struct mixer_resources *res, u32 reg_id)
{
	return readl(res->vp_regs + reg_id);
}

static inline void vp_reg_write(struct mixer_resources *res, u32 reg_id,
				 u32 val)
{
	writel(val, res->vp_regs + reg_id);
}

static inline void vp_reg_writemask(struct mixer_resources *res, u32 reg_id,
				 u32 val, u32 mask)
{
	u32 old = vp_reg_read(res, reg_id);

	val = (val & mask) | (old & ~mask);
	writel(val, res->vp_regs + reg_id);
}

static inline u32 mixer_reg_read(struct mixer_resources *res, u32 reg_id)
{
	return readl(res->mixer_regs + reg_id);
}

static inline void mixer_reg_write(struct mixer_resources *res, u32 reg_id,
				 u32 val)
{
	writel(val, res->mixer_regs + reg_id);
}

static inline void mixer_reg_writemask(struct mixer_resources *res,
				 u32 reg_id, u32 val, u32 mask)
{
	u32 old = mixer_reg_read(res, reg_id);

	val = (val & mask) | (old & ~mask);
	writel(val, res->mixer_regs + reg_id);
}

static void mixer_regs_dump(struct mixer_context *ctx)
{
#define DUMPREG(reg_id) \
do { \
	DRM_DEBUG_KMS(#reg_id " = %08x\n", \
		(u32)readl(ctx->mixer_res.mixer_regs + reg_id)); \
} while (0)

	DUMPREG(MXR_STATUS);
	DUMPREG(MXR_CFG);
	DUMPREG(MXR_INT_EN);
	DUMPREG(MXR_INT_STATUS);

	DUMPREG(MXR_LAYER_CFG);
	DUMPREG(MXR_VIDEO_CFG);

	DUMPREG(MXR_GRAPHIC0_CFG);
	DUMPREG(MXR_GRAPHIC0_BASE);
	DUMPREG(MXR_GRAPHIC0_SPAN);
	DUMPREG(MXR_GRAPHIC0_WH);
	DUMPREG(MXR_GRAPHIC0_SXY);
	DUMPREG(MXR_GRAPHIC0_DXY);

	DUMPREG(MXR_GRAPHIC1_CFG);
	DUMPREG(MXR_GRAPHIC1_BASE);
	DUMPREG(MXR_GRAPHIC1_SPAN);
	DUMPREG(MXR_GRAPHIC1_WH);
	DUMPREG(MXR_GRAPHIC1_SXY);
	DUMPREG(MXR_GRAPHIC1_DXY);
#undef DUMPREG
}

static void vp_regs_dump(struct mixer_context *ctx)
{
#define DUMPREG(reg_id) \
do { \
	DRM_DEBUG_KMS(#reg_id " = %08x\n", \
		(u32) readl(ctx->mixer_res.vp_regs + reg_id)); \
} while (0)

	DUMPREG(VP_ENABLE);
	DUMPREG(VP_SRESET);
	DUMPREG(VP_SHADOW_UPDATE);
	DUMPREG(VP_FIELD_ID);
	DUMPREG(VP_MODE);
	DUMPREG(VP_IMG_SIZE_Y);
	DUMPREG(VP_IMG_SIZE_C);
	DUMPREG(VP_PER_RATE_CTRL);
	DUMPREG(VP_TOP_Y_PTR);
	DUMPREG(VP_BOT_Y_PTR);
	DUMPREG(VP_TOP_C_PTR);
	DUMPREG(VP_BOT_C_PTR);
	DUMPREG(VP_ENDIAN_MODE);
	DUMPREG(VP_SRC_H_POSITION);
	DUMPREG(VP_SRC_V_POSITION);
	DUMPREG(VP_SRC_WIDTH);
	DUMPREG(VP_SRC_HEIGHT);
	DUMPREG(VP_DST_H_POSITION);
	DUMPREG(VP_DST_V_POSITION);
	DUMPREG(VP_DST_WIDTH);
	DUMPREG(VP_DST_HEIGHT);
	DUMPREG(VP_H_RATIO);
	DUMPREG(VP_V_RATIO);

#undef DUMPREG
}

static inline void vp_filter_set(struct mixer_resources *res,
		int reg_id, const u8 *data, unsigned int size)
{
	/* assure 4-byte align */
	BUG_ON(size & 3);
	for (; size; size -= 4, reg_id += 4, data += 4) {
		u32 val = (data[0] << 24) |  (data[1] << 16) |
			(data[2] << 8) | data[3];
		vp_reg_write(res, reg_id, val);
	}
}

static void vp_default_filter(struct mixer_resources *res)
{
	vp_filter_set(res, VP_POLY8_Y0_LL,
		filter_y_horiz_tap8, sizeof(filter_y_horiz_tap8));
	vp_filter_set(res, VP_POLY4_Y0_LL,
		filter_y_vert_tap4, sizeof(filter_y_vert_tap4));
	vp_filter_set(res, VP_POLY4_C0_LL,
		filter_cr_horiz_tap4, sizeof(filter_cr_horiz_tap4));
}

static void mixer_vsync_set_update(struct mixer_context *ctx, bool enable)
{
	struct mixer_resources *res = &ctx->mixer_res;

	/* block update on vsync */
	mixer_reg_writemask(res, MXR_STATUS, enable ?
			MXR_STATUS_SYNC_ENABLE : 0, MXR_STATUS_SYNC_ENABLE);

	if (ctx->vp_enabled)
		vp_reg_write(res, VP_SHADOW_UPDATE, enable ?
			VP_SHADOW_UPDATE_ENABLE : 0);
}

static void mixer_cfg_scan(struct mixer_context *ctx, unsigned int height)
{
	struct mixer_resources *res = &ctx->mixer_res;
	u32 val;

	/* choosing between interlace and progressive mode */
	val = (ctx->interlace ? MXR_CFG_SCAN_INTERLACE :
				MXR_CFG_SCAN_PROGRESSIVE);

	if (ctx->mxr_ver != MXR_VER_128_0_0_184) {
		/* choosing between proper HD and SD mode */
		if (height <= 480)
			val |= MXR_CFG_SCAN_NTSC | MXR_CFG_SCAN_SD;
		else if (height <= 576)
			val |= MXR_CFG_SCAN_PAL | MXR_CFG_SCAN_SD;
		else if (height <= 720)
			val |= MXR_CFG_SCAN_HD_720 | MXR_CFG_SCAN_HD;
		else if (height <= 1080)
			val |= MXR_CFG_SCAN_HD_1080 | MXR_CFG_SCAN_HD;
		else
			val |= MXR_CFG_SCAN_HD_720 | MXR_CFG_SCAN_HD;
	}

	mixer_reg_writemask(res, MXR_CFG, val, MXR_CFG_SCAN_MASK);
}

static void mixer_cfg_rgb_fmt(struct mixer_context *ctx, unsigned int height)
{
	struct mixer_resources *res = &ctx->mixer_res;
	u32 val;

	if (height == 480) {
		val = MXR_CFG_RGB601_0_255;
	} else if (height == 576) {
		val = MXR_CFG_RGB601_0_255;
	} else if (height == 720) {
		val = MXR_CFG_RGB709_16_235;
		mixer_reg_write(res, MXR_CM_COEFF_Y,
				(1 << 30) | (94 << 20) | (314 << 10) |
				(32 << 0));
		mixer_reg_write(res, MXR_CM_COEFF_CB,
				(972 << 20) | (851 << 10) | (225 << 0));
		mixer_reg_write(res, MXR_CM_COEFF_CR,
				(225 << 20) | (820 << 10) | (1004 << 0));
	} else if (height == 1080) {
		val = MXR_CFG_RGB709_16_235;
		mixer_reg_write(res, MXR_CM_COEFF_Y,
				(1 << 30) | (94 << 20) | (314 << 10) |
				(32 << 0));
		mixer_reg_write(res, MXR_CM_COEFF_CB,
				(972 << 20) | (851 << 10) | (225 << 0));
		mixer_reg_write(res, MXR_CM_COEFF_CR,
				(225 << 20) | (820 << 10) | (1004 << 0));
	} else {
		val = MXR_CFG_RGB709_16_235;
		mixer_reg_write(res, MXR_CM_COEFF_Y,
				(1 << 30) | (94 << 20) | (314 << 10) |
				(32 << 0));
		mixer_reg_write(res, MXR_CM_COEFF_CB,
				(972 << 20) | (851 << 10) | (225 << 0));
		mixer_reg_write(res, MXR_CM_COEFF_CR,
				(225 << 20) | (820 << 10) | (1004 << 0));
	}

	mixer_reg_writemask(res, MXR_CFG, val, MXR_CFG_RGB_FMT_MASK);
}

static void mixer_cfg_layer(struct mixer_context *ctx, unsigned int win,
				bool enable)
{
	struct mixer_resources *res = &ctx->mixer_res;
	u32 val = enable ? ~0 : 0;

	switch (win) {
	case 0:
		mixer_reg_writemask(res, MXR_CFG, val, MXR_CFG_GRP0_ENABLE);
		break;
	case 1:
		mixer_reg_writemask(res, MXR_CFG, val, MXR_CFG_GRP1_ENABLE);
		break;
	case 2:
		if (ctx->vp_enabled) {
			vp_reg_writemask(res, VP_ENABLE, val, VP_ENABLE_ON);
			mixer_reg_writemask(res, MXR_CFG, val,
				MXR_CFG_VP_ENABLE);

			/* control blending of graphic layer 0 */
			mixer_reg_writemask(res, MXR_GRAPHIC_CFG(0), val,
					MXR_GRP_CFG_BLEND_PRE_MUL |
					MXR_GRP_CFG_PIXEL_BLEND_EN);
		}
		break;
	}
}

static void mixer_run(struct mixer_context *ctx)
{
	struct mixer_resources *res = &ctx->mixer_res;

	mixer_reg_writemask(res, MXR_STATUS, ~0, MXR_STATUS_REG_RUN);
}

static void mixer_stop(struct mixer_context *ctx)
{
	struct mixer_resources *res = &ctx->mixer_res;
	int timeout = 20;

	mixer_reg_writemask(res, MXR_STATUS, 0, MXR_STATUS_REG_RUN);

	while (!(mixer_reg_read(res, MXR_STATUS) & MXR_STATUS_REG_IDLE) &&
			--timeout)
		usleep_range(10000, 12000);
}

static void vp_video_buffer(struct mixer_context *ctx,
			    struct exynos_drm_plane *plane)
{
	struct mixer_resources *res = &ctx->mixer_res;
	struct drm_plane_state *state = plane->base.state;
	struct drm_framebuffer *fb = state->fb;
	struct drm_display_mode *mode = &state->crtc->mode;
	unsigned long flags;
	dma_addr_t luma_addr[2], chroma_addr[2];
	bool tiled_mode = false;
	bool crcb_mode = false;
	u32 val;

	switch (fb->pixel_format) {
	case DRM_FORMAT_NV12:
		crcb_mode = false;
		break;
	case DRM_FORMAT_NV21:
		crcb_mode = true;
		break;
	default:
		DRM_ERROR("pixel format for vp is wrong [%d].\n",
				fb->pixel_format);
		return;
	}

	luma_addr[0] = plane->dma_addr[0];
	chroma_addr[0] = plane->dma_addr[1];

	if (mode->flags & DRM_MODE_FLAG_INTERLACE) {
		ctx->interlace = true;
		if (tiled_mode) {
			luma_addr[1] = luma_addr[0] + 0x40;
			chroma_addr[1] = chroma_addr[0] + 0x40;
		} else {
			luma_addr[1] = luma_addr[0] + fb->pitches[0];
			chroma_addr[1] = chroma_addr[0] + fb->pitches[0];
		}
	} else {
		ctx->interlace = false;
		luma_addr[1] = 0;
		chroma_addr[1] = 0;
	}

	spin_lock_irqsave(&res->reg_slock, flags);
	mixer_vsync_set_update(ctx, false);

	/* interlace or progressive scan mode */
	val = (ctx->interlace ? ~0 : 0);
	vp_reg_writemask(res, VP_MODE, val, VP_MODE_LINE_SKIP);

	/* setup format */
	val = (crcb_mode ? VP_MODE_NV21 : VP_MODE_NV12);
	val |= (tiled_mode ? VP_MODE_MEM_TILED : VP_MODE_MEM_LINEAR);
	vp_reg_writemask(res, VP_MODE, val, VP_MODE_FMT_MASK);

	/* setting size of input image */
	vp_reg_write(res, VP_IMG_SIZE_Y, VP_IMG_HSIZE(fb->pitches[0]) |
		VP_IMG_VSIZE(fb->height));
	/* chroma height has to reduced by 2 to avoid chroma distorions */
	vp_reg_write(res, VP_IMG_SIZE_C, VP_IMG_HSIZE(fb->pitches[0]) |
		VP_IMG_VSIZE(fb->height / 2));

	vp_reg_write(res, VP_SRC_WIDTH, plane->src_w);
	vp_reg_write(res, VP_SRC_HEIGHT, plane->src_h);
	vp_reg_write(res, VP_SRC_H_POSITION,
			VP_SRC_H_POSITION_VAL(plane->src_x));
	vp_reg_write(res, VP_SRC_V_POSITION, plane->src_y);

	vp_reg_write(res, VP_DST_WIDTH, plane->crtc_w);
	vp_reg_write(res, VP_DST_H_POSITION, plane->crtc_x);
	if (ctx->interlace) {
		vp_reg_write(res, VP_DST_HEIGHT, plane->crtc_h / 2);
		vp_reg_write(res, VP_DST_V_POSITION, plane->crtc_y / 2);
	} else {
		vp_reg_write(res, VP_DST_HEIGHT, plane->crtc_h);
		vp_reg_write(res, VP_DST_V_POSITION, plane->crtc_y);
	}

	vp_reg_write(res, VP_H_RATIO, plane->h_ratio);
	vp_reg_write(res, VP_V_RATIO, plane->v_ratio);

	vp_reg_write(res, VP_ENDIAN_MODE, VP_ENDIAN_MODE_LITTLE);

	/* set buffer address to vp */
	vp_reg_write(res, VP_TOP_Y_PTR, luma_addr[0]);
	vp_reg_write(res, VP_BOT_Y_PTR, luma_addr[1]);
	vp_reg_write(res, VP_TOP_C_PTR, chroma_addr[0]);
	vp_reg_write(res, VP_BOT_C_PTR, chroma_addr[1]);

	mixer_cfg_scan(ctx, mode->vdisplay);
	mixer_cfg_rgb_fmt(ctx, mode->vdisplay);
	mixer_cfg_layer(ctx, plane->zpos, true);
	mixer_run(ctx);

	mixer_vsync_set_update(ctx, true);
	spin_unlock_irqrestore(&res->reg_slock, flags);

	mixer_regs_dump(ctx);
	vp_regs_dump(ctx);
}

static void mixer_layer_update(struct mixer_context *ctx)
{
	struct mixer_resources *res = &ctx->mixer_res;

	mixer_reg_writemask(res, MXR_CFG, ~0, MXR_CFG_LAYER_UPDATE);
}

static int mixer_setup_scale(const struct exynos_drm_plane *plane,
		unsigned int *x_ratio, unsigned int *y_ratio)
{
	if (plane->crtc_w != plane->src_w) {
		if (plane->crtc_w == 2 * plane->src_w)
			*x_ratio = 1;
		else
			goto fail;
	}

	if (plane->crtc_h != plane->src_h) {
		if (plane->crtc_h == 2 * plane->src_h)
			*y_ratio = 1;
		else
			goto fail;
	}

	return 0;

fail:
	DRM_DEBUG_KMS("only 2x width/height scaling of plane supported\n");
	return -ENOTSUPP;
}

static void mixer_graph_buffer(struct mixer_context *ctx,
			       struct exynos_drm_plane *plane)
{
	struct mixer_resources *res = &ctx->mixer_res;
	struct drm_plane_state *state = plane->base.state;
	struct drm_framebuffer *fb = state->fb;
	struct drm_display_mode *mode = &state->crtc->mode;
	unsigned long flags;
	unsigned int win = plane->zpos;
	unsigned int x_ratio = 0, y_ratio = 0;
	unsigned int src_x_offset, src_y_offset, dst_x_offset, dst_y_offset;
	dma_addr_t dma_addr;
	unsigned int fmt;
	u32 val;

	switch (fb->pixel_format) {
	case DRM_FORMAT_XRGB4444:
		fmt = MXR_FORMAT_ARGB4444;
		break;

	case DRM_FORMAT_XRGB1555:
		fmt = MXR_FORMAT_ARGB1555;
		break;

	case DRM_FORMAT_RGB565:
		fmt = MXR_FORMAT_RGB565;
		break;

	case DRM_FORMAT_XRGB8888:
	case DRM_FORMAT_ARGB8888:
		fmt = MXR_FORMAT_ARGB8888;
		break;

	default:
		DRM_DEBUG_KMS("pixelformat unsupported by mixer\n");
		return;
	}

	/* check if mixer supports requested scaling setup */
	if (mixer_setup_scale(plane, &x_ratio, &y_ratio))
		return;

	dst_x_offset = plane->crtc_x;
	dst_y_offset = plane->crtc_y;

	/* converting dma address base and source offset */
	dma_addr = plane->dma_addr[0]
		+ (plane->src_x * fb->bits_per_pixel >> 3)
		+ (plane->src_y * fb->pitches[0]);
	src_x_offset = 0;
	src_y_offset = 0;

	if (mode->flags & DRM_MODE_FLAG_INTERLACE)
		ctx->interlace = true;
	else
		ctx->interlace = false;

	spin_lock_irqsave(&res->reg_slock, flags);
	mixer_vsync_set_update(ctx, false);

	/* setup format */
	mixer_reg_writemask(res, MXR_GRAPHIC_CFG(win),
		MXR_GRP_CFG_FORMAT_VAL(fmt), MXR_GRP_CFG_FORMAT_MASK);

	/* setup geometry */
	mixer_reg_write(res, MXR_GRAPHIC_SPAN(win),
			fb->pitches[0] / (fb->bits_per_pixel >> 3));

	/* setup display size */
	if (ctx->mxr_ver == MXR_VER_128_0_0_184 &&
		win == MIXER_DEFAULT_WIN) {
		val  = MXR_MXR_RES_HEIGHT(mode->vdisplay);
		val |= MXR_MXR_RES_WIDTH(mode->hdisplay);
		mixer_reg_write(res, MXR_RESOLUTION, val);
	}

	val  = MXR_GRP_WH_WIDTH(plane->src_w);
	val |= MXR_GRP_WH_HEIGHT(plane->src_h);
	val |= MXR_GRP_WH_H_SCALE(x_ratio);
	val |= MXR_GRP_WH_V_SCALE(y_ratio);
	mixer_reg_write(res, MXR_GRAPHIC_WH(win), val);

	/* setup offsets in source image */
	val  = MXR_GRP_SXY_SX(src_x_offset);
	val |= MXR_GRP_SXY_SY(src_y_offset);
	mixer_reg_write(res, MXR_GRAPHIC_SXY(win), val);

	/* setup offsets in display image */
	val  = MXR_GRP_DXY_DX(dst_x_offset);
	val |= MXR_GRP_DXY_DY(dst_y_offset);
	mixer_reg_write(res, MXR_GRAPHIC_DXY(win), val);

	/* set buffer address to mixer */
	mixer_reg_write(res, MXR_GRAPHIC_BASE(win), dma_addr);

	mixer_cfg_scan(ctx, mode->vdisplay);
	mixer_cfg_rgb_fmt(ctx, mode->vdisplay);
	mixer_cfg_layer(ctx, win, true);

	/* layer update mandatory for mixer 16.0.33.0 */
	if (ctx->mxr_ver == MXR_VER_16_0_33_0 ||
		ctx->mxr_ver == MXR_VER_128_0_0_184)
		mixer_layer_update(ctx);

	mixer_run(ctx);

	mixer_vsync_set_update(ctx, true);
	spin_unlock_irqrestore(&res->reg_slock, flags);

	mixer_regs_dump(ctx);
}

static void vp_win_reset(struct mixer_context *ctx)
{
	struct mixer_resources *res = &ctx->mixer_res;
	int tries = 100;

	vp_reg_write(res, VP_SRESET, VP_SRESET_PROCESSING);
	for (tries = 100; tries; --tries) {
		/* waiting until VP_SRESET_PROCESSING is 0 */
		if (~vp_reg_read(res, VP_SRESET) & VP_SRESET_PROCESSING)
			break;
		usleep_range(10000, 12000);
	}
	WARN(tries == 0, "failed to reset Video Processor\n");
}

static void mixer_win_reset(struct mixer_context *ctx)
{
	struct mixer_resources *res = &ctx->mixer_res;
	unsigned long flags;
	u32 val; /* value stored to register */

	spin_lock_irqsave(&res->reg_slock, flags);
	mixer_vsync_set_update(ctx, false);

	mixer_reg_writemask(res, MXR_CFG, MXR_CFG_DST_HDMI, MXR_CFG_DST_MASK);

	/* set output in RGB888 mode */
	mixer_reg_writemask(res, MXR_CFG, MXR_CFG_OUT_RGB888, MXR_CFG_OUT_MASK);

	/* 16 beat burst in DMA */
	mixer_reg_writemask(res, MXR_STATUS, MXR_STATUS_16_BURST,
		MXR_STATUS_BURST_MASK);

	/* setting default layer priority: layer1 > layer0 > video
	 * because typical usage scenario would be
	 * layer1 - OSD
	 * layer0 - framebuffer
	 * video - video overlay
	 */
	val = MXR_LAYER_CFG_GRP1_VAL(3);
	val |= MXR_LAYER_CFG_GRP0_VAL(2);
	if (ctx->vp_enabled)
		val |= MXR_LAYER_CFG_VP_VAL(1);
	mixer_reg_write(res, MXR_LAYER_CFG, val);

	/* setting background color */
	mixer_reg_write(res, MXR_BG_COLOR0, 0x008080);
	mixer_reg_write(res, MXR_BG_COLOR1, 0x008080);
	mixer_reg_write(res, MXR_BG_COLOR2, 0x008080);

	/* setting graphical layers */
	val  = MXR_GRP_CFG_COLOR_KEY_DISABLE; /* no blank key */
	val |= MXR_GRP_CFG_WIN_BLEND_EN;
	val |= MXR_GRP_CFG_ALPHA_VAL(0xff); /* non-transparent alpha */

	/* Don't blend layer 0 onto the mixer background */
	mixer_reg_write(res, MXR_GRAPHIC_CFG(0), val);

	/* Blend layer 1 into layer 0 */
	val |= MXR_GRP_CFG_BLEND_PRE_MUL;
	val |= MXR_GRP_CFG_PIXEL_BLEND_EN;
	mixer_reg_write(res, MXR_GRAPHIC_CFG(1), val);

	/* setting video layers */
	val = MXR_GRP_CFG_ALPHA_VAL(0);
	mixer_reg_write(res, MXR_VIDEO_CFG, val);

	if (ctx->vp_enabled) {
		/* configuration of Video Processor Registers */
		vp_win_reset(ctx);
		vp_default_filter(res);
	}

	/* disable all layers */
	mixer_reg_writemask(res, MXR_CFG, 0, MXR_CFG_GRP0_ENABLE);
	mixer_reg_writemask(res, MXR_CFG, 0, MXR_CFG_GRP1_ENABLE);
	if (ctx->vp_enabled)
		mixer_reg_writemask(res, MXR_CFG, 0, MXR_CFG_VP_ENABLE);

	mixer_vsync_set_update(ctx, true);
	spin_unlock_irqrestore(&res->reg_slock, flags);
}

static irqreturn_t mixer_irq_handler(int irq, void *arg)
{
	struct mixer_context *ctx = arg;
	struct mixer_resources *res = &ctx->mixer_res;
	u32 val, base, shadow;

	spin_lock(&res->reg_slock);

	/* read interrupt status for handling and clearing flags for VSYNC */
	val = mixer_reg_read(res, MXR_INT_STATUS);

	/* handling VSYNC */
	if (val & MXR_INT_STATUS_VSYNC) {
		/* vsync interrupt use different bit for read and clear */
		val |= MXR_INT_CLEAR_VSYNC;
		val &= ~MXR_INT_STATUS_VSYNC;

		/* interlace scan need to check shadow register */
		if (ctx->interlace) {
			base = mixer_reg_read(res, MXR_GRAPHIC_BASE(0));
			shadow = mixer_reg_read(res, MXR_GRAPHIC_BASE_S(0));
			if (base != shadow)
				goto out;

			base = mixer_reg_read(res, MXR_GRAPHIC_BASE(1));
			shadow = mixer_reg_read(res, MXR_GRAPHIC_BASE_S(1));
			if (base != shadow)
				goto out;
		}

		drm_crtc_handle_vblank(&ctx->crtc->base);
		exynos_drm_crtc_finish_pageflip(ctx->crtc);

		/* set wait vsync event to zero and wake up queue. */
		if (atomic_read(&ctx->wait_vsync_event)) {
			atomic_set(&ctx->wait_vsync_event, 0);
			wake_up(&ctx->wait_vsync_queue);
		}
	}

out:
	/* clear interrupts */
	mixer_reg_write(res, MXR_INT_STATUS, val);

	spin_unlock(&res->reg_slock);

	return IRQ_HANDLED;
}

static int mixer_resources_init(struct mixer_context *mixer_ctx)
{
	struct device *dev = &mixer_ctx->pdev->dev;
	struct mixer_resources *mixer_res = &mixer_ctx->mixer_res;
	struct resource *res;
	int ret;

	spin_lock_init(&mixer_res->reg_slock);

	mixer_res->mixer = devm_clk_get(dev, "mixer");
	if (IS_ERR(mixer_res->mixer)) {
		dev_err(dev, "failed to get clock 'mixer'\n");
		return -ENODEV;
	}

	mixer_res->hdmi = devm_clk_get(dev, "hdmi");
	if (IS_ERR(mixer_res->hdmi)) {
		dev_err(dev, "failed to get clock 'hdmi'\n");
		return PTR_ERR(mixer_res->hdmi);
	}

	mixer_res->sclk_hdmi = devm_clk_get(dev, "sclk_hdmi");
	if (IS_ERR(mixer_res->sclk_hdmi)) {
		dev_err(dev, "failed to get clock 'sclk_hdmi'\n");
		return -ENODEV;
	}
	res = platform_get_resource(mixer_ctx->pdev, IORESOURCE_MEM, 0);
	if (res == NULL) {
		dev_err(dev, "get memory resource failed.\n");
		return -ENXIO;
	}

	mixer_res->mixer_regs = devm_ioremap(dev, res->start,
							resource_size(res));
	if (mixer_res->mixer_regs == NULL) {
		dev_err(dev, "register mapping failed.\n");
		return -ENXIO;
	}

	res = platform_get_resource(mixer_ctx->pdev, IORESOURCE_IRQ, 0);
	if (res == NULL) {
		dev_err(dev, "get interrupt resource failed.\n");
		return -ENXIO;
	}

	ret = devm_request_irq(dev, res->start, mixer_irq_handler,
						0, "drm_mixer", mixer_ctx);
	if (ret) {
		dev_err(dev, "request interrupt failed.\n");
		return ret;
	}
	mixer_res->irq = res->start;

	return 0;
}

static int vp_resources_init(struct mixer_context *mixer_ctx)
{
	struct device *dev = &mixer_ctx->pdev->dev;
	struct mixer_resources *mixer_res = &mixer_ctx->mixer_res;
	struct resource *res;

	mixer_res->vp = devm_clk_get(dev, "vp");
	if (IS_ERR(mixer_res->vp)) {
		dev_err(dev, "failed to get clock 'vp'\n");
		return -ENODEV;
	}

	if (mixer_ctx->has_sclk) {
		mixer_res->sclk_mixer = devm_clk_get(dev, "sclk_mixer");
		if (IS_ERR(mixer_res->sclk_mixer)) {
			dev_err(dev, "failed to get clock 'sclk_mixer'\n");
			return -ENODEV;
		}
		mixer_res->mout_mixer = devm_clk_get(dev, "mout_mixer");
		if (IS_ERR(mixer_res->mout_mixer)) {
			dev_err(dev, "failed to get clock 'mout_mixer'\n");
			return -ENODEV;
		}

		if (mixer_res->sclk_hdmi && mixer_res->mout_mixer)
			clk_set_parent(mixer_res->mout_mixer,
				       mixer_res->sclk_hdmi);
	}

	res = platform_get_resource(mixer_ctx->pdev, IORESOURCE_MEM, 1);
	if (res == NULL) {
		dev_err(dev, "get memory resource failed.\n");
		return -ENXIO;
	}

	mixer_res->vp_regs = devm_ioremap(dev, res->start,
							resource_size(res));
	if (mixer_res->vp_regs == NULL) {
		dev_err(dev, "register mapping failed.\n");
		return -ENXIO;
	}

	return 0;
}

static int mixer_initialize(struct mixer_context *mixer_ctx,
			struct drm_device *drm_dev)
{
	int ret;
	struct exynos_drm_private *priv;
	priv = drm_dev->dev_private;

	mixer_ctx->drm_dev = drm_dev;
	mixer_ctx->pipe = priv->pipe++;

	/* acquire resources: regs, irqs, clocks */
	ret = mixer_resources_init(mixer_ctx);
	if (ret) {
		DRM_ERROR("mixer_resources_init failed ret=%d\n", ret);
		return ret;
	}

	if (mixer_ctx->vp_enabled) {
		/* acquire vp resources: regs, irqs, clocks */
		ret = vp_resources_init(mixer_ctx);
		if (ret) {
			DRM_ERROR("vp_resources_init failed ret=%d\n", ret);
			return ret;
		}
	}

	ret = drm_iommu_attach_device(drm_dev, mixer_ctx->dev);
	if (ret)
		priv->pipe--;

	return ret;
}

static void mixer_ctx_remove(struct mixer_context *mixer_ctx)
{
	drm_iommu_detach_device(mixer_ctx->drm_dev, mixer_ctx->dev);
}

static int mixer_enable_vblank(struct exynos_drm_crtc *crtc)
{
	struct mixer_context *mixer_ctx = crtc->ctx;
	struct mixer_resources *res = &mixer_ctx->mixer_res;

	__set_bit(MXR_BIT_VSYNC, &mixer_ctx->flags);
	if (!test_bit(MXR_BIT_POWERED, &mixer_ctx->flags))
		return 0;

	/* enable vsync interrupt */
	mixer_reg_writemask(res, MXR_INT_STATUS, ~0, MXR_INT_CLEAR_VSYNC);
	mixer_reg_writemask(res, MXR_INT_EN, ~0, MXR_INT_EN_VSYNC);

	return 0;
}

static void mixer_disable_vblank(struct exynos_drm_crtc *crtc)
{
	struct mixer_context *mixer_ctx = crtc->ctx;
	struct mixer_resources *res = &mixer_ctx->mixer_res;

<<<<<<< HEAD
	if (!mixer_ctx->powered) {
		mixer_ctx->int_en &= MXR_INT_EN_VSYNC;
		return;
	}
=======
	__clear_bit(MXR_BIT_VSYNC, &mixer_ctx->flags);

	if (!test_bit(MXR_BIT_POWERED, &mixer_ctx->flags))
		return;
>>>>>>> 2a8cb489

	/* disable vsync interrupt */
	mixer_reg_writemask(res, MXR_INT_STATUS, ~0, MXR_INT_CLEAR_VSYNC);
	mixer_reg_writemask(res, MXR_INT_EN, 0, MXR_INT_EN_VSYNC);
}

static void mixer_update_plane(struct exynos_drm_crtc *crtc,
			       struct exynos_drm_plane *plane)
{
	struct mixer_context *mixer_ctx = crtc->ctx;

	DRM_DEBUG_KMS("win: %d\n", plane->zpos);

	if (!test_bit(MXR_BIT_POWERED, &mixer_ctx->flags))
		return;

	if (plane->zpos > 1 && mixer_ctx->vp_enabled)
		vp_video_buffer(mixer_ctx, plane);
	else
		mixer_graph_buffer(mixer_ctx, plane);
}

static void mixer_disable_plane(struct exynos_drm_crtc *crtc,
				struct exynos_drm_plane *plane)
{
	struct mixer_context *mixer_ctx = crtc->ctx;
	struct mixer_resources *res = &mixer_ctx->mixer_res;
	unsigned long flags;

	DRM_DEBUG_KMS("win: %d\n", plane->zpos);

	if (!test_bit(MXR_BIT_POWERED, &mixer_ctx->flags))
		return;

	spin_lock_irqsave(&res->reg_slock, flags);
	mixer_vsync_set_update(mixer_ctx, false);

	mixer_cfg_layer(mixer_ctx, plane->zpos, false);

	mixer_vsync_set_update(mixer_ctx, true);
	spin_unlock_irqrestore(&res->reg_slock, flags);
}

static void mixer_wait_for_vblank(struct exynos_drm_crtc *crtc)
{
	struct mixer_context *mixer_ctx = crtc->ctx;
	int err;

	if (!test_bit(MXR_BIT_POWERED, &mixer_ctx->flags))
		return;

	err = drm_vblank_get(mixer_ctx->drm_dev, mixer_ctx->pipe);
	if (err < 0) {
		DRM_DEBUG_KMS("failed to acquire vblank counter\n");
		return;
	}

	atomic_set(&mixer_ctx->wait_vsync_event, 1);

	/*
	 * wait for MIXER to signal VSYNC interrupt or return after
	 * timeout which is set to 50ms (refresh rate of 20).
	 */
	if (!wait_event_timeout(mixer_ctx->wait_vsync_queue,
				!atomic_read(&mixer_ctx->wait_vsync_event),
				HZ/20))
		DRM_DEBUG_KMS("vblank wait timed out.\n");

	drm_vblank_put(mixer_ctx->drm_dev, mixer_ctx->pipe);
}

static void mixer_enable(struct exynos_drm_crtc *crtc)
{
	struct mixer_context *ctx = crtc->ctx;
	struct mixer_resources *res = &ctx->mixer_res;
	int ret;

	if (test_bit(MXR_BIT_POWERED, &ctx->flags))
		return;

	pm_runtime_get_sync(ctx->dev);

	ret = clk_prepare_enable(res->mixer);
	if (ret < 0) {
		DRM_ERROR("Failed to prepare_enable the mixer clk [%d]\n", ret);
		return;
	}
	ret = clk_prepare_enable(res->hdmi);
	if (ret < 0) {
		DRM_ERROR("Failed to prepare_enable the hdmi clk [%d]\n", ret);
		return;
	}
	if (ctx->vp_enabled) {
		ret = clk_prepare_enable(res->vp);
		if (ret < 0) {
			DRM_ERROR("Failed to prepare_enable the vp clk [%d]\n",
				  ret);
			return;
		}
		if (ctx->has_sclk) {
			ret = clk_prepare_enable(res->sclk_mixer);
			if (ret < 0) {
				DRM_ERROR("Failed to prepare_enable the " \
					   "sclk_mixer clk [%d]\n",
					  ret);
				return;
			}
		}
	}

	set_bit(MXR_BIT_POWERED, &ctx->flags);

	mixer_reg_writemask(res, MXR_STATUS, ~0, MXR_STATUS_SOFT_RESET);

<<<<<<< HEAD
	if (ctx->int_en & MXR_INT_EN_VSYNC)
		mixer_reg_writemask(res, MXR_INT_STATUS, ~0, MXR_INT_CLEAR_VSYNC);
	mixer_reg_write(res, MXR_INT_EN, ctx->int_en);
=======
	if (test_bit(MXR_BIT_VSYNC, &ctx->flags)) {
		mixer_reg_writemask(res, MXR_INT_STATUS, ~0, MXR_INT_CLEAR_VSYNC);
		mixer_reg_writemask(res, MXR_INT_EN, ~0, MXR_INT_EN_VSYNC);
	}
>>>>>>> 2a8cb489
	mixer_win_reset(ctx);
}

static void mixer_disable(struct exynos_drm_crtc *crtc)
{
	struct mixer_context *ctx = crtc->ctx;
	struct mixer_resources *res = &ctx->mixer_res;
	int i;

	if (!test_bit(MXR_BIT_POWERED, &ctx->flags))
		return;

	mixer_stop(ctx);
	mixer_regs_dump(ctx);

	for (i = 0; i < MIXER_WIN_NR; i++)
		mixer_disable_plane(crtc, &ctx->planes[i]);

	clear_bit(MXR_BIT_POWERED, &ctx->flags);

	clk_disable_unprepare(res->hdmi);
	clk_disable_unprepare(res->mixer);
	if (ctx->vp_enabled) {
		clk_disable_unprepare(res->vp);
		if (ctx->has_sclk)
			clk_disable_unprepare(res->sclk_mixer);
	}

	pm_runtime_put_sync(ctx->dev);
}

/* Only valid for Mixer version 16.0.33.0 */
int mixer_check_mode(struct drm_display_mode *mode)
{
	u32 w, h;

	w = mode->hdisplay;
	h = mode->vdisplay;

	DRM_DEBUG_KMS("xres=%d, yres=%d, refresh=%d, intl=%d\n",
		mode->hdisplay, mode->vdisplay, mode->vrefresh,
		(mode->flags & DRM_MODE_FLAG_INTERLACE) ? 1 : 0);

	if ((w >= 464 && w <= 720 && h >= 261 && h <= 576) ||
		(w >= 1024 && w <= 1280 && h >= 576 && h <= 720) ||
		(w >= 1664 && w <= 1920 && h >= 936 && h <= 1080))
		return 0;

	return -EINVAL;
}

static const struct exynos_drm_crtc_ops mixer_crtc_ops = {
	.enable			= mixer_enable,
	.disable		= mixer_disable,
	.enable_vblank		= mixer_enable_vblank,
	.disable_vblank		= mixer_disable_vblank,
	.wait_for_vblank	= mixer_wait_for_vblank,
	.update_plane		= mixer_update_plane,
	.disable_plane		= mixer_disable_plane,
};

static struct mixer_drv_data exynos5420_mxr_drv_data = {
	.version = MXR_VER_128_0_0_184,
	.is_vp_enabled = 0,
};

static struct mixer_drv_data exynos5250_mxr_drv_data = {
	.version = MXR_VER_16_0_33_0,
	.is_vp_enabled = 0,
};

static struct mixer_drv_data exynos4212_mxr_drv_data = {
	.version = MXR_VER_0_0_0_16,
	.is_vp_enabled = 1,
};

static struct mixer_drv_data exynos4210_mxr_drv_data = {
	.version = MXR_VER_0_0_0_16,
	.is_vp_enabled = 1,
	.has_sclk = 1,
};

static const struct platform_device_id mixer_driver_types[] = {
	{
		.name		= "s5p-mixer",
		.driver_data	= (unsigned long)&exynos4210_mxr_drv_data,
	}, {
		.name		= "exynos5-mixer",
		.driver_data	= (unsigned long)&exynos5250_mxr_drv_data,
	}, {
		/* end node */
	}
};

static struct of_device_id mixer_match_types[] = {
	{
		.compatible = "samsung,exynos4210-mixer",
		.data	= &exynos4210_mxr_drv_data,
	}, {
		.compatible = "samsung,exynos4212-mixer",
		.data	= &exynos4212_mxr_drv_data,
	}, {
		.compatible = "samsung,exynos5-mixer",
		.data	= &exynos5250_mxr_drv_data,
	}, {
		.compatible = "samsung,exynos5250-mixer",
		.data	= &exynos5250_mxr_drv_data,
	}, {
		.compatible = "samsung,exynos5420-mixer",
		.data	= &exynos5420_mxr_drv_data,
	}, {
		/* end node */
	}
};
MODULE_DEVICE_TABLE(of, mixer_match_types);

static int mixer_bind(struct device *dev, struct device *manager, void *data)
{
	struct mixer_context *ctx = dev_get_drvdata(dev);
	struct drm_device *drm_dev = data;
	struct exynos_drm_plane *exynos_plane;
	enum drm_plane_type type;
	unsigned int zpos;
	int ret;

	ret = mixer_initialize(ctx, drm_dev);
	if (ret)
		return ret;

	for (zpos = 0; zpos < MIXER_WIN_NR; zpos++) {
		type = (zpos == MIXER_DEFAULT_WIN) ? DRM_PLANE_TYPE_PRIMARY :
						DRM_PLANE_TYPE_OVERLAY;
		ret = exynos_plane_init(drm_dev, &ctx->planes[zpos],
					1 << ctx->pipe, type, zpos);
		if (ret)
			return ret;
	}

	exynos_plane = &ctx->planes[MIXER_DEFAULT_WIN];
	ctx->crtc = exynos_drm_crtc_create(drm_dev, &exynos_plane->base,
					   ctx->pipe, EXYNOS_DISPLAY_TYPE_HDMI,
					   &mixer_crtc_ops, ctx);
	if (IS_ERR(ctx->crtc)) {
		mixer_ctx_remove(ctx);
		ret = PTR_ERR(ctx->crtc);
		goto free_ctx;
	}

	return 0;

free_ctx:
	devm_kfree(dev, ctx);
	return ret;
}

static void mixer_unbind(struct device *dev, struct device *master, void *data)
{
	struct mixer_context *ctx = dev_get_drvdata(dev);

	mixer_ctx_remove(ctx);
}

static const struct component_ops mixer_component_ops = {
	.bind	= mixer_bind,
	.unbind	= mixer_unbind,
};

static int mixer_probe(struct platform_device *pdev)
{
	struct device *dev = &pdev->dev;
	struct mixer_drv_data *drv;
	struct mixer_context *ctx;
	int ret;

	ctx = devm_kzalloc(&pdev->dev, sizeof(*ctx), GFP_KERNEL);
	if (!ctx) {
		DRM_ERROR("failed to alloc mixer context.\n");
		return -ENOMEM;
	}

	if (dev->of_node) {
		const struct of_device_id *match;

		match = of_match_node(mixer_match_types, dev->of_node);
		drv = (struct mixer_drv_data *)match->data;
	} else {
		drv = (struct mixer_drv_data *)
			platform_get_device_id(pdev)->driver_data;
	}

	ctx->pdev = pdev;
	ctx->dev = dev;
	ctx->vp_enabled = drv->is_vp_enabled;
	ctx->has_sclk = drv->has_sclk;
	ctx->mxr_ver = drv->version;
	init_waitqueue_head(&ctx->wait_vsync_queue);
	atomic_set(&ctx->wait_vsync_event, 0);

	platform_set_drvdata(pdev, ctx);

	ret = component_add(&pdev->dev, &mixer_component_ops);
	if (!ret)
		pm_runtime_enable(dev);

	return ret;
}

static int mixer_remove(struct platform_device *pdev)
{
	pm_runtime_disable(&pdev->dev);

	component_del(&pdev->dev, &mixer_component_ops);

	return 0;
}

struct platform_driver mixer_driver = {
	.driver = {
		.name = "exynos-mixer",
		.owner = THIS_MODULE,
		.of_match_table = mixer_match_types,
	},
	.probe = mixer_probe,
	.remove = mixer_remove,
	.id_table	= mixer_driver_types,
};<|MERGE_RESOLUTION|>--- conflicted
+++ resolved
@@ -920,17 +920,10 @@
 	struct mixer_context *mixer_ctx = crtc->ctx;
 	struct mixer_resources *res = &mixer_ctx->mixer_res;
 
-<<<<<<< HEAD
-	if (!mixer_ctx->powered) {
-		mixer_ctx->int_en &= MXR_INT_EN_VSYNC;
-		return;
-	}
-=======
 	__clear_bit(MXR_BIT_VSYNC, &mixer_ctx->flags);
 
 	if (!test_bit(MXR_BIT_POWERED, &mixer_ctx->flags))
 		return;
->>>>>>> 2a8cb489
 
 	/* disable vsync interrupt */
 	mixer_reg_writemask(res, MXR_INT_STATUS, ~0, MXR_INT_CLEAR_VSYNC);
@@ -1045,16 +1038,10 @@
 
 	mixer_reg_writemask(res, MXR_STATUS, ~0, MXR_STATUS_SOFT_RESET);
 
-<<<<<<< HEAD
-	if (ctx->int_en & MXR_INT_EN_VSYNC)
-		mixer_reg_writemask(res, MXR_INT_STATUS, ~0, MXR_INT_CLEAR_VSYNC);
-	mixer_reg_write(res, MXR_INT_EN, ctx->int_en);
-=======
 	if (test_bit(MXR_BIT_VSYNC, &ctx->flags)) {
 		mixer_reg_writemask(res, MXR_INT_STATUS, ~0, MXR_INT_CLEAR_VSYNC);
 		mixer_reg_writemask(res, MXR_INT_EN, ~0, MXR_INT_EN_VSYNC);
 	}
->>>>>>> 2a8cb489
 	mixer_win_reset(ctx);
 }
 
