--- conflicted
+++ resolved
@@ -1478,17 +1478,10 @@
 			return -EBUSY;
 
 	if (count > 1) {
-<<<<<<< HEAD
 		__pte = PAGE_SIZE_PTE(__sme_set(phys_addr), page_size);
-		__pte |= PM_LEVEL_ENC(7) | IOMMU_PTE_P | IOMMU_PTE_FC;
-	} else
-		__pte = __sme_set(phys_addr) | IOMMU_PTE_P | IOMMU_PTE_FC;
-=======
-		__pte = PAGE_SIZE_PTE(phys_addr, page_size);
 		__pte |= PM_LEVEL_ENC(7) | IOMMU_PTE_PR | IOMMU_PTE_FC;
 	} else
-		__pte = phys_addr | IOMMU_PTE_PR | IOMMU_PTE_FC;
->>>>>>> 47b59d8e
+		__pte = __sme_set(phys_addr) | IOMMU_PTE_PR | IOMMU_PTE_FC;
 
 	if (prot & IOMMU_PROT_IR)
 		__pte |= IOMMU_PTE_IR;
