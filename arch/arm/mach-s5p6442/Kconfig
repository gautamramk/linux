# arch/arm/mach-s5p6442/Kconfig
#
# Copyright (c) 2010 Samsung Electronics Co., Ltd.
#		http://www.samsung.com/
#
# Licensed under GPLv2

# Configuration options for the S5P6442

if ARCH_S5P6442

config CPU_S5P6442
	bool
	select PLAT_S5P
	select S3C_PL330_DMA
	help
	  Enable S5P6442 CPU support

config MACH_SMDK6442
	bool "SMDK6442"
	select CPU_S5P6442
	select S3C_DEV_WDT
<<<<<<< HEAD
	select HAVE_S3C2410_WATCHDOG
=======
>>>>>>> 1c739c7f
	help
	  Machine support for Samsung SMDK6442

endif<|MERGE_RESOLUTION|>--- conflicted
+++ resolved
@@ -20,10 +20,6 @@
 	bool "SMDK6442"
 	select CPU_S5P6442
 	select S3C_DEV_WDT
-<<<<<<< HEAD
-	select HAVE_S3C2410_WATCHDOG
-=======
->>>>>>> 1c739c7f
 	help
 	  Machine support for Samsung SMDK6442
 
