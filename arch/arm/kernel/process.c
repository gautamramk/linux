--- conflicted
+++ resolved
@@ -147,19 +147,8 @@
 	BUG();
 }
 
-<<<<<<< HEAD
-void arm_machine_restart(char mode, const char *cmd)
-{
-	/* Disable interrupts first */
-	local_irq_disable();
-	local_fiq_disable();
-
-	/* Call the architecture specific reboot code. */
-	arch_reset(mode, cmd);
-=======
 static void null_restart(char mode, const char *cmd)
 {
->>>>>>> a07613a5
 }
 
 /*
