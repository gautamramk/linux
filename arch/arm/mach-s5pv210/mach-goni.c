--- conflicted
+++ resolved
@@ -46,10 +46,7 @@
 #include <plat/sdhci.h>
 #include <plat/clock.h>
 #include <plat/s5p-time.h>
-<<<<<<< HEAD
-=======
 #include <plat/mfc.h>
->>>>>>> 1e09939b
 #include <plat/regs-fb-v4.h>
 
 /* Following are default values for UCON, ULCON and UFCON UART registers */
